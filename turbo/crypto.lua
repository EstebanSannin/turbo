--- conflicted
+++ resolved
@@ -35,11 +35,8 @@
 end
 
 local ffi = require "ffi"
-require "turbo.cdef"
-local lssl = ffi.load("ssl")
 
 local crypto = {} -- crypto namespace
-<<<<<<< HEAD
 require "turbo.cdef"
 
 local lssl	-- will load openssl or axtls library as lssl
@@ -262,19 +259,19 @@
 	    err = lssl.ssl_handshake_status(ssl)
 	    if err == SSL_OK then
 		if client and SSLIOStream._ssl_verify then
-		-- verify that the hostname is valid by
-		--       checking that the host name SSLIOStream._ssl_hostname
-		--       matches the domain name or alt domain names in the
-		--       x509 cert received from the server which can be retrieved
-		--       using:
-		--         const char* ssl_get_cert_dn(const SSL *ssl, int component)
-		--         where component = SSL_X509_CERT_COMMON_NAME
-		--         const char* ssl_get_cert_subject_alt_dnsname(const SSL *ssl, int dnsindex)
-		--         where dnsindex starts at 0 and increases in a loop until the function returns null
-
-		if not crypto.validate_hostname(SSLIOStream._ssl_hostname, ssl) then
-		    error("SSL certficate hostname validation failed")
-		end
+            -- verify that the hostname is valid by
+            --       checking that the host name SSLIOStream._ssl_hostname
+            --       matches the domain name or alt domain names in the
+            --       x509 cert received from the server which can be retrieved
+            --       using:
+            --         const char* ssl_get_cert_dn(const SSL *ssl, int component)
+            --         where component = SSL_X509_CERT_COMMON_NAME
+	        --         const char* ssl_get_cert_subject_alt_dnsname(const SSL *ssl, int dnsindex)
+            --         where dnsindex starts at 0 and increases in a loop until the function returns null
+
+		    if not crypto.validate_hostname(SSLIOStream._ssl_hostname, ssl) then
+		        error("SSL certficate hostname validation failed")
+		    end
 		end
 		return true
 	    end
@@ -353,189 +350,15 @@
 	    ffi.copy(buf, ppbuf[0], len)
 	end
 	return len
-=======
-
-crypto.X509_FILETYPE_PEM =          1
-crypto.X509_FILETYPE_ASN1 =         2
-crypto.X509_FILETYPE_DEFAULT =      3
-crypto.SSL_FILETYPE_ASN1 =          crypto.X509_FILETYPE_ASN1
-crypto.SSL_FILETYPE_PEM =           crypto.X509_FILETYPE_PEM
-crypto.SSL_ERROR_NONE =             0
-crypto.SSL_ERROR_SSL =              1
-crypto.SSL_ERROR_WANT_READ =        2
-crypto.SSL_ERROR_WANT_WRITE =       3
-crypto.SSL_ERROR_WANT_X509_LOOKUP = 4
-crypto.SSL_ERROR_SYSCALL =          5
-crypto.SSL_ERROR_ZERO_RETURN =      6
-crypto.SSL_ERROR_WANT_CONNECT =     7
-crypto.SSL_ERROR_WANT_ACCEPT =      8
--- use either SSL_VERIFY_NONE or SSL_VERIFY_PEER, the last 2 options are 'ored'
--- with SSL_VERIFY_PEER if they are desired
-crypto.SSL_VERIFY_NONE =        0x00
-crypto.SSL_VERIFY_PEER =        0x01
-crypto.SSL_VERIFY_FAIL_IF_NO_PEER_CERT = 0x02
-crypto.SSL_VERIFY_CLIENT_ONCE =     0x04
-crypto.validate = 
-{
-    ["MatchFound"] = 0,
-    ["MatchNotFound"] = 1,
-    ["NoSANPresent"] = 2,
-    ["MalformedCertificate"] = 3,
-    ["Error"] = 4
-}
-
-crypto.ERR_get_error = lssl.ERR_get_error
-crypto.SSL_get_error = lssl.SSL_get_error
-crypto.lib = lssl
-
---- Convert OpenSSL unsigned long error to string.
--- @param rc unsigned long error from OpenSSL library.
--- @returns Lua string.
-function crypto.ERR_error_string(rc)
-    local buf = ffi.new("char[256]")
-    lssl.ERR_error_string_n(rc, buf, ffi.sizeof(buf))
-    return ffi.string(buf)
-end
-
---- Initialize the SSL library.
--- Can be called multiple times without causing any pain. If the library is
--- already loaded it will pass.
-function crypto.ssl_init()
-   if not _G._TURBO_SSL_INITED then
-    _TURBO_SSL_INITED = true
-    lssl.SSL_load_error_strings()
-    lssl.SSL_library_init()
-    lssl.OPENSSL_add_all_algorithms_noconf()
-    end
-end
-if _G.TURBO_SSL then
-    crypto.ssl_init()
-end
---- Create a client type SSL context.
--- @param cert_file (optional) Certificate file 
--- @param prv_file (optional) Key file 
--- @param ca_cert_path (optional) Path to CA certificates, or the system wide
--- in /etc/ssl/certs/ca-certificates.crt will be used.
--- @param verify (optional) Verify the hosts certificate with CA. 
--- @param sslv (optional) SSL version to use.
--- @return Return code. 0 if successfull, else a OpenSSL error code and a SSL
--- error string, or -1 and a error string.
--- @return Allocated SSL_CTX *. Must not be freed. It is garbage collected.
-function crypto.ssl_create_client_context(cert_file, prv_file, ca_cert_path, verify, sslv)
-    local meth
-    local ctx
-    local err = 0
-
-    -- Use standardish path to ca-certificates if not specified by user.
-    -- May not be present on all Unix systems.
-    ca_cert_path = ca_cert_path or "/etc/ssl/certs/ca-certificates.crt"
-    meth = sslv or lssl.SSLv23_client_method()
-    if meth == nil then
-        err = lssl.ERR_peek_error()
-        lssl.ERR_clear_error()
-        return err, crypto.ERR_error_string(err)
-    end
-    ctx = lssl.SSL_CTX_new(meth)
-    if ctx == nil then
-        err = lssl.ERR_peek_error()
-        lssl.ERR_clear_error()
-        return err, crypto.ERR_error_string(err)
-    else
-        ffi.gc(ctx, lssl.SSL_CTX_free)
-    end
-    -- If client certifactes are set, load them and verify.
-    if type(cert_file) == "string" and type(prv_file) == "string" then
-        if lssl.SSL_CTX_use_certificate_file(ctx, cert_file, 
-            crypto.SSL_FILETYPE_PEM) <= 0 then
-            err = lssl.ERR_peek_error()
-            lssl.ERR_clear_error()
-            return err, crypto.ERR_error_string(err)
-        end
-        if lssl.SSL_CTX_use_PrivateKey_file(ctx, prv_file, 
-            crypto.SSL_FILETYPE_PEM) <= 0 then
-            err = lssl.ERR_peek_error()
-            lssl.ERR_clear_error()
-            return err, crypto.ERR_error_string(err)
-        end
-        -- Check if pub and priv key matches each other.
-        if lssl.SSL_CTX_check_private_key(ctx) ~= 1 then
-            return -1, "Private and public keys does not match"
-        end
-    end
-    if verify == true then
-        if lssl.SSL_CTX_load_verify_locations(ctx, ca_cert_path, nil) ~= 1 then
-            err = lssl.ERR_peek_error()
-            lssl.ERR_clear_error()
-            return err, crypto.ERR_error_string(err)
-        end
-        lssl.SSL_CTX_set_verify(ctx, crypto.SSL_VERIFY_PEER, nil); 
-    end
-    return err, ctx
-end
-
---- Create a server type SSL context.
--- @param cert_file Certificate file (public key)
--- @param prv_file Key file (private key)
--- @param sslv (optional) SSL version to use.
--- @return Return code. 0 if successfull, else a OpenSSL error code and a SSL
--- error string, or -1 and a error string.
--- @return Allocated SSL_CTX *. Must not be freed. It is garbage collected.
-function crypto.ssl_create_server_context(cert_file, prv_file, sslv)
-    local meth
-    local ctx
-    local err = 0
-    
-    if not cert_file then
-        return -1, "No cert file given in arguments";
-    elseif not prv_file then
-        return -1, "No priv file given in arguments";
-    end
-    meth = sslv or lssl.SSLv23_server_method()
-    if meth == nil then
-        err = lssl.ERR_peek_error()
-        lssl.ERR_clear_error()
-        return err, crypto.ERR_error_string(err)
-    end
-    ctx = lssl.SSL_CTX_new(meth)
-    if ctx == nil then
-        err = lssl.ERR_peek_error()
-        lssl.ERR_clear_error()
-        return err, crypto.ERR_error_string(err)
-    else
-        ffi.gc(ctx, lssl.SSL_CTX_free)
-    end    
-    if lssl.SSL_CTX_use_certificate_file(ctx, cert_file, 
-        crypto.SSL_FILETYPE_PEM) <= 0 then
-        err = lssl.ERR_peek_error()
-        lssl.ERR_clear_error()
-        return err, crypto.ERR_error_string(err)
-    end
-    if lssl.SSL_CTX_use_PrivateKey_file(ctx, prv_file, 
-        crypto.SSL_FILETYPE_PEM) <= 0 then
-        err = lssl.ERR_peek_error()
-        lssl.ERR_clear_error()
-        return err, crypto.ERR_error_string(err)
->>>>>>> e7fa99fd
-    end
-
-<<<<<<< HEAD
+    end
+
     function crypto.ERR_get_error()
 	if not crypto.last_err then
 	    return 0
 	end
 	return crypto.last_err
-=======
---- Write data to a SSL connection.
--- @param ssl (SSL *) OpenSSL struct SSL ptr.
--- @param buf (const char *) Buffer to send.
--- @param sz (Number) Bytes to send from buffer.
-function crypto.SSL_write(ssl, buf, sz)
-    if ssl == nil or buf == nil then
-        error("SSL_write passed null pointer.")
->>>>>>> e7fa99fd
-    end
-
-<<<<<<< HEAD
+    end
+
     --- Convert OpenSSL unsigned long error to string.
     -- @param rc unsigned long error from OpenSSL library.
     -- @returns Lua string.
@@ -565,310 +388,301 @@
 			error("Could not load libtffi_wrap.so. \
 			Please run makefile and ensure that installation is done correct.")
 		end
-=======
---- Read data from a SSL connection.
--- @param ssl (SSL *) OpenSSL struct SSL ptr.
--- @param buf (char *) Buffer to read to.
--- @param sz (Number) Bytes to maximum read into buffer.
-function crypto.SSL_read(ssl, buf, sz)
-    if ssl == nil or buf == nil then
-        error("SSL_read passed null pointer.")
->>>>>>> e7fa99fd
-    end
-
-	crypto.X509_FILETYPE_PEM =			1
-	crypto.X509_FILETYPE_ASN1 = 		2
-	crypto.X509_FILETYPE_DEFAULT =		3
-	crypto.SSL_FILETYPE_ASN1 =			crypto.X509_FILETYPE_ASN1
-	crypto.SSL_FILETYPE_PEM	=			crypto.X509_FILETYPE_PEM
-	crypto.SSL_ERROR_NONE =				0
-	crypto.SSL_ERROR_SSL =				1
-	crypto.SSL_ERROR_WANT_READ =		2
-	crypto.SSL_ERROR_WANT_WRITE =		3
-	crypto.SSL_ERROR_WANT_X509_LOOKUP =	4
-	crypto.SSL_ERROR_SYSCALL =			5
-	crypto.SSL_ERROR_ZERO_RETURN =		6
-	crypto.SSL_ERROR_WANT_CONNECT =		7
-	crypto.SSL_ERROR_WANT_ACCEPT =		8
-	-- use either SSL_VERIFY_NONE or SSL_VERIFY_PEER, the last 2 options are 'ored'
-	-- with SSL_VERIFY_PEER if they are desired
-	crypto.SSL_VERIFY_NONE =		0x00
-	crypto.SSL_VERIFY_PEER =		0x01
-	crypto.SSL_VERIFY_FAIL_IF_NO_PEER_CERT = 0x02
-	crypto.SSL_VERIFY_CLIENT_ONCE =		0x04
-	crypto.validate = 
-	{
-		["MatchFound"] = 0,
-		["MatchNotFound"] = 1,
-		["NoSANPresent"] = 2,
-		["MalformedCertificate"] = 3,
-		["Error"] = 4
-	}
-
-	crypto.ERR_get_error = lssl.ERR_get_error
-	crypto.SSL_get_error = lssl.SSL_get_error
-
-	--- Convert OpenSSL unsigned long error to string.
-	-- @param rc unsigned long error from OpenSSL library.
-	-- @returns Lua string.
-	function crypto.ERR_error_string(rc)
-		local buf = ffi.new("char[256]")
-		lssl.ERR_error_string_n(rc, buf, ffi.sizeof(buf))
-		return ffi.string(buf)
-	end
-
-	--- Initialize the SSL library.
-	-- Can be called multiple times without causing any pain. If the library is
-	-- already loaded it will pass.
-	function crypto.ssl_init()
-	   if not _G._TURBO_SSL_INITED then
-		_TURBO_SSL_INITED = true
-		lssl.SSL_load_error_strings()
-		lssl.SSL_library_init()
-		lssl.OPENSSL_add_all_algorithms_noconf()
-		end
-	end
-	if _G.TURBO_SSL then
-		crypto.ssl_init()
-	end
-
-	--- Create a client type SSL context.
-	-- @param cert_file (optional) Certificate file 
-	-- @param prv_file (optional) Key file 
-	-- @param ca_cert_path (optional) Path to CA certificates, or the system wide
-	-- in /etc/ssl/certs/ca-certificates.crt will be used.
-	-- @param verify (optional) Verify the hosts certificate with CA. 
-	-- @param sslv (optional) SSL version to use.
-	-- @return Return code. 0 if successfull, else a OpenSSL error code and a SSL
-	-- error string, or -1 and a error string.
-	-- @return Allocated SSL_CTX *. Must not be freed. It is garbage collected.
-	function crypto.ssl_create_client_context(cert_file, prv_file, ca_cert_path, verify, sslv)
-		local meth
-		local ctx
-		local err = 0
-
-		-- Use standardish path to ca-certificates if not specified by user.
-		-- May not be present on all Unix systems.
-		ca_cert_path = ca_cert_path or "/etc/ssl/certs/ca-certificates.crt"
-		meth = sslv or lssl.SSLv23_client_method()
-		if meth == nil then
-			err = lssl.ERR_peek_error()
-			lssl.ERR_clear_error()
-			return err, crypto.ERR_error_string(err)
-		end
-		ctx = lssl.SSL_CTX_new(meth)
-		if ctx == nil then
-			err = lssl.ERR_peek_error()
-			lssl.ERR_clear_error()
-			return err, crypto.ERR_error_string(err)
-		else
-			ffi.gc(ctx, lssl.SSL_CTX_free)
-		end
-		-- If client certificates are set, load them and verify.
-		if type(cert_file) == "string" and type(prv_file) == "string" then
-			if lssl.SSL_CTX_use_certificate_file(ctx, cert_file, 
-				crypto.SSL_FILETYPE_PEM) <= 0 then
-				err = lssl.ERR_peek_error()
-				lssl.ERR_clear_error()
-				return err, crypto.ERR_error_string(err)
-			end
-			if lssl.SSL_CTX_use_PrivateKey_file(ctx, prv_file, 
-				crypto.SSL_FILETYPE_PEM) <= 0 then
-				err = lssl.ERR_peek_error()
-				lssl.ERR_clear_error()
-				return err, crypto.ERR_error_string(err)
-			end
-			-- Check if pub and priv key matches each other.
-			if lssl.SSL_CTX_check_private_key(ctx) ~= 1 then
-				return -1, "Private and public keys does not match"
-			end
-		end
-		if verify == true then
-			if lssl.SSL_CTX_load_verify_locations(ctx, ca_cert_path, nil) ~= 1 then
-				err = lssl.ERR_peek_error()
-				lssl.ERR_clear_error()
-				return err, crypto.ERR_error_string(err)
-			end
-			lssl.SSL_CTX_set_verify(ctx, crypto.SSL_VERIFY_PEER, nil); 
-		end
-		return err, ctx
-	end
-
-	--- Create a server type SSL context.
-	-- @param cert_file Certificate file (public key)
-	-- @param prv_file Key file (private key)
-	-- @param sslv (optional) SSL version to use.
-	-- @return Return code. 0 if successfull, else a OpenSSL error code and a SSL
-	-- error string, or -1 and a error string.
-	-- @return Allocated SSL_CTX *. Must not be freed. It is garbage collected.
-	function crypto.ssl_create_server_context(cert_file, prv_file, sslv)
-		local meth
-		local ctx
-		local err = 0
-		
-		if not cert_file then
-			return -1, "No cert file given in arguments";
-		elseif not prv_file then
-			return -1, "No priv file given in arguments";
-		end
-		meth = sslv or lssl.SSLv23_server_method()
-		if meth == nil then
-			err = lssl.ERR_peek_error()
-			lssl.ERR_clear_error()
-			return err, crypto.ERR_error_string(err)
-		end
-		ctx = lssl.SSL_CTX_new(meth)
-		if ctx == nil then
-			err = lssl.ERR_peek_error()
-			lssl.ERR_clear_error()
-			return err, crypto.ERR_error_string(err)
-		else
-			ffi.gc(ctx, lssl.SSL_CTX_free)
-		end    
-		if lssl.SSL_CTX_use_certificate_file(ctx, cert_file, 
-			crypto.SSL_FILETYPE_PEM) <= 0 then
-			err = lssl.ERR_peek_error()
-			lssl.ERR_clear_error()
-			return err, crypto.ERR_error_string(err)
-		end
-		if lssl.SSL_CTX_use_PrivateKey_file(ctx, prv_file, 
-			crypto.SSL_FILETYPE_PEM) <= 0 then
-			err = lssl.ERR_peek_error()
-			lssl.ERR_clear_error()
-			return err, crypto.ERR_error_string(err)
-		end
-		return err, ctx
-	end
-
-	function crypto.ssl_new(ctx, fd_sock, client)
-		local ssl
-		local err
-
-		ssl = crypto.lib.SSL_new(ctx)
-	    if ssl == nil then
-	        err = crypto.lib.ERR_peek_error()
-	        crypto.lib.ERR_clear_error()
-	        error(string.format(
-	            "Could not do SSL handshake. Failed to create SSL*. %s",
-	            crypto.ERR_error_string(err)))
-	    end
-
-		ffi.gc(ssl, crypto.lib.SSL_free)
-
-	    if crypto.lib.SSL_set_fd(ssl, fd_sock) <= 0 then
-	        err = crypto.lib.ERR_peek_error()
-	        crypto.lib.ERR_clear_error()
-	        error(string.format(
-	            "Could not do SSL handshake. \
-	                Failed to set socket fd to SSL*. %s",
-	            crypto.ERR_error_string(err)))
-	    end
-
-		if client then
-			crypto.lib.SSL_set_connect_state(ssl)
-		else
-			crypto.lib.SSL_set_accept_state(ssl)
-		end
-		return ssl
-	end
-
-	function crypto.ssl_do_handshake(SSLIOStream)
-		local err = 0
-		local errno
-		local rc = 0
-		local ssl = SSLIOStream._ssl
-		local client = SSLIOStream._ssl_options._type == 1
-
-		-- This method might be called multiple times if we recieved EINPROGRESS
-		-- or equaivalent on prior calls. The OpenSSL documentation states that
-		-- SSL_do_handshake should be called again when its needs are satisfied.
-		rc = crypto.lib.SSL_do_handshake(ssl)
-		if rc <= 0 then
-			if client and SSLIOStream._ssl_verify then
-			local verify_err = crypto.lib.SSL_get_verify_result(ssl)
-			if verify_err ~= 0 then
-				error(
-				string.format(
-					"SSL certificate chain validation failed: %s",
-					ffi.string(
-					crypto.lib.X509_verify_cert_error_string(
-						verify_err))))
-			end
-			end
-			err = crypto.lib.SSL_get_error(ssl, rc)
-			-- In case the socket is O_NONBLOCK break out when we get
-			-- SSL_ERROR_WANT_* or equal syscall return code.
-			if err == crypto.SSL_ERROR_WANT_READ or
-			err == crypto.SSL_ERROR_WANT_READ then
-			return
-			elseif err == crypto.SSL_ERROR_SYSCALL then
-			-- Error on socket.
-			errno = ffi.errno()
-			if errno == EWOULDBLOCK or errno == EINPROGRESS then
-				return
-			elseif errno ~= 0 then
-				local fd = SSLIOStream.socket
-				SSLIOStream:close()
-				error(
-				string.format("Error when reading from fd %d. \
-					Errno: %d. %s",
-				fd,
-				errno,
-				socket.strerror(errno)))
-			else
-				-- Popular belief ties this branch to disconnects before
-				-- handshake is completed.
-				local fd = SSLIOStream.socket
-				SSLIOStream:close()
-				error(string.format(
-				"Could not do SSL handshake. Client connection closed.",
-				fd,
-				errno,
-				socket.strerror(errno)))
-			end
-			elseif err == crypto.SSL_ERROR_SSL then
-			err = crypto.lib.ERR_peek_error()
-			crypto.lib.ERR_clear_error()
-			error(string.format("Could not do SSL handshake. SSL error. %s",
-				crypto.ERR_error_string(err)))
-			else
-			error(
-				string.format(
-				"Could not do SSL handshake. SSL_do_hanshake returned %d",
-				err))
-			end
-		else
-			if client and SSLIOStream._ssl_verify then
-			rc = libtffi.validate_hostname(SSLIOStream._ssl_hostname, ssl)
-			if rc ~= crypto.validate.MatchFound then
-				error("SSL certficate hostname validation failed, rc " ..
-				tonumber(rc))
-			end
-			end
-		end
-	end
-
-	--- Write data to a SSL connection.
-	-- @param ssl (SSL *) OpenSSL struct SSL ptr.
-	-- @param buf (const char *) Buffer to send.
-	-- @param sz (Number) Bytes to send from buffer.
-	function crypto.SSL_write(ssl, buf, sz)
-		if ssl == nil or buf == nil then
-			error("SSL_write passed null pointer.")
-		end
-		return lssl.SSL_write(ssl, buf, sz)
-	end
-
-	--- Read data from a SSL connection.
-	-- @param ssl (SSL *) OpenSSL struct SSL ptr.
-	-- @param buf (char *) Buffer to read to.
-	-- @param sz (Number) Bytes to maximum read into buffer.
-	function crypto.SSL_read(ssl, buf, sz)
-		if ssl == nil or buf == nil then
-			error("SSL_read passed null pointer.")
-		end
-		return lssl.SSL_read(ssl, buf, sz)
-	end
+    end
+
+    crypto.X509_FILETYPE_PEM =          1
+    crypto.X509_FILETYPE_ASN1 =         2
+    crypto.X509_FILETYPE_DEFAULT =      3
+    crypto.SSL_FILETYPE_ASN1 =          crypto.X509_FILETYPE_ASN1
+    crypto.SSL_FILETYPE_PEM =           crypto.X509_FILETYPE_PEM
+    crypto.SSL_ERROR_NONE =             0
+    crypto.SSL_ERROR_SSL =              1
+    crypto.SSL_ERROR_WANT_READ =        2
+    crypto.SSL_ERROR_WANT_WRITE =       3
+    crypto.SSL_ERROR_WANT_X509_LOOKUP = 4
+    crypto.SSL_ERROR_SYSCALL =          5
+    crypto.SSL_ERROR_ZERO_RETURN =      6
+    crypto.SSL_ERROR_WANT_CONNECT =     7
+    crypto.SSL_ERROR_WANT_ACCEPT =      8
+    -- use either SSL_VERIFY_NONE or SSL_VERIFY_PEER, the last 2 options are 'ored'
+    -- with SSL_VERIFY_PEER if they are desired
+    crypto.SSL_VERIFY_NONE =        0x00
+    crypto.SSL_VERIFY_PEER =        0x01
+    crypto.SSL_VERIFY_FAIL_IF_NO_PEER_CERT = 0x02
+    crypto.SSL_VERIFY_CLIENT_ONCE =     0x04
+    crypto.validate = 
+    {
+        ["MatchFound"] = 0,
+        ["MatchNotFound"] = 1,
+        ["NoSANPresent"] = 2,
+        ["MalformedCertificate"] = 3,
+        ["Error"] = 4
+    }
+
+    crypto.ERR_get_error = lssl.ERR_get_error
+    crypto.SSL_get_error = lssl.SSL_get_error
+    crypto.lib = lssl
+
+    --- Convert OpenSSL unsigned long error to string.
+    -- @param rc unsigned long error from OpenSSL library.
+    -- @returns Lua string.
+    function crypto.ERR_error_string(rc)
+        local buf = ffi.new("char[256]")
+        lssl.ERR_error_string_n(rc, buf, ffi.sizeof(buf))
+        return ffi.string(buf)
+    end
+
+    --- Initialize the SSL library.
+    -- Can be called multiple times without causing any pain. If the library is
+    -- already loaded it will pass.
+    function crypto.ssl_init()
+        if not _G._TURBO_SSL_INITED then
+           _TURBO_SSL_INITED = true
+            lssl.SSL_load_error_strings()
+            lssl.SSL_library_init()
+            lssl.OPENSSL_add_all_algorithms_noconf()
+        end
+    end
+    if _G.TURBO_SSL then
+        crypto.ssl_init()
+    end
+
+    --- Create a client type SSL context.
+    -- @param cert_file (optional) Certificate file
+    -- @param prv_file (optional) Key file
+    -- @param ca_cert_path (optional) Path to CA certificates, or the system wide
+    -- in /etc/ssl/certs/ca-certificates.crt will be used.
+    -- @param verify (optional) Verify the hosts certificate with CA.
+    -- @param sslv (optional) SSL version to use.
+    -- @return Return code. 0 if successfull, else a OpenSSL error code and a SSL
+    -- error string, or -1 and a error string.
+    -- @return Allocated SSL_CTX *. Must not be freed. It is garbage collected.
+    function crypto.ssl_create_client_context(cert_file, prv_file, ca_cert_path, verify, sslv)
+        local meth
+        local ctx
+        local err = 0
+
+        -- Use standardish path to ca-certificates if not specified by user.
+        -- May not be present on all Unix systems.
+        ca_cert_path = ca_cert_path or "/etc/ssl/certs/ca-certificates.crt"
+        meth = sslv or lssl.SSLv23_client_method()
+        if meth == nil then
+            err = lssl.ERR_peek_error()
+            lssl.ERR_clear_error()
+            return err, crypto.ERR_error_string(err)
+        end
+        ctx = lssl.SSL_CTX_new(meth)
+        if ctx == nil then
+            err = lssl.ERR_peek_error()
+            lssl.ERR_clear_error()
+            return err, crypto.ERR_error_string(err)
+        else
+            ffi.gc(ctx, lssl.SSL_CTX_free)
+        end
+        -- If client certificates are set, load them and verify.
+        if type(cert_file) == "string" and type(prv_file) == "string" then
+            if lssl.SSL_CTX_use_certificate_file(ctx, cert_file,
+                crypto.SSL_FILETYPE_PEM) <= 0 then
+                err = lssl.ERR_peek_error()
+                lssl.ERR_clear_error()
+                return err, crypto.ERR_error_string(err)
+            end
+            if lssl.SSL_CTX_use_PrivateKey_file(ctx, prv_file,
+                crypto.SSL_FILETYPE_PEM) <= 0 then
+                err = lssl.ERR_peek_error()
+                lssl.ERR_clear_error()
+                return err, crypto.ERR_error_string(err)
+            end
+            -- Check if pub and priv key matches each other.
+            if lssl.SSL_CTX_check_private_key(ctx) ~= 1 then
+                return -1, "Private and public keys does not match"
+            end
+        end
+        if verify == true then
+            if lssl.SSL_CTX_load_verify_locations(ctx, ca_cert_path, nil) ~= 1 then
+                err = lssl.ERR_peek_error()
+                lssl.ERR_clear_error()
+                return err, crypto.ERR_error_string(err)
+            end
+            lssl.SSL_CTX_set_verify(ctx, crypto.SSL_VERIFY_PEER, nil);
+        end
+        return err, ctx
+    end
+
+    --- Create a server type SSL context.
+    -- @param cert_file Certificate file (public key)
+    -- @param prv_file Key file (private key)
+    -- @param sslv (optional) SSL version to use.
+    -- @return Return code. 0 if successfull, else a OpenSSL error code and a SSL
+    -- error string, or -1 and a error string.
+    -- @return Allocated SSL_CTX *. Must not be freed. It is garbage collected.
+    function crypto.ssl_create_server_context(cert_file, prv_file, sslv)
+        local meth
+        local ctx
+        local err = 0
+
+        if not cert_file then
+            return -1, "No cert file given in arguments";
+        elseif not prv_file then
+            return -1, "No priv file given in arguments";
+        end
+        meth = sslv or lssl.SSLv23_server_method()
+        if meth == nil then
+            err = lssl.ERR_peek_error()
+            lssl.ERR_clear_error()
+            return err, crypto.ERR_error_string(err)
+        end
+        ctx = lssl.SSL_CTX_new(meth)
+        if ctx == nil then
+            err = lssl.ERR_peek_error()
+            lssl.ERR_clear_error()
+            return err, crypto.ERR_error_string(err)
+        else
+            ffi.gc(ctx, lssl.SSL_CTX_free)
+        end
+        if lssl.SSL_CTX_use_certificate_file(ctx, cert_file,
+            crypto.SSL_FILETYPE_PEM) <= 0 then
+            err = lssl.ERR_peek_error()
+            lssl.ERR_clear_error()
+            return err, crypto.ERR_error_string(err)
+        end
+        if lssl.SSL_CTX_use_PrivateKey_file(ctx, prv_file,
+            crypto.SSL_FILETYPE_PEM) <= 0 then
+            err = lssl.ERR_peek_error()
+            lssl.ERR_clear_error()
+            return err, crypto.ERR_error_string(err)
+        end
+        return err, ctx
+    end
+
+    function crypto.ssl_new(ctx, fd_sock, client)
+        local ssl
+        local err
+
+        ssl = crypto.lib.SSL_new(ctx)
+        if ssl == nil then
+            err = crypto.lib.ERR_peek_error()
+            crypto.lib.ERR_clear_error()
+            error(string.format(
+                "Could not do SSL handshake. Failed to create SSL*. %s",
+                crypto.ERR_error_string(err)))
+        end
+
+        ffi.gc(ssl, crypto.lib.SSL_free)
+
+        if crypto.lib.SSL_set_fd(ssl, fd_sock) <= 0 then
+            err = crypto.lib.ERR_peek_error()
+            crypto.lib.ERR_clear_error()
+            error(string.format(
+                "Could not do SSL handshake. \
+                    Failed to set socket fd to SSL*. %s",
+                crypto.ERR_error_string(err)))
+        end
+
+        if client then
+            crypto.lib.SSL_set_connect_state(ssl)
+        else
+            crypto.lib.SSL_set_accept_state(ssl)
+        end
+        return ssl
+    end
+
+    function crypto.ssl_do_handshake(SSLIOStream)
+        local err = 0
+        local errno
+        local rc = 0
+        local ssl = SSLIOStream._ssl
+        local client = SSLIOStream._ssl_options._type == 1
+
+        -- This method might be called multiple times if we recieved EINPROGRESS
+        -- or equaivalent on prior calls. The OpenSSL documentation states that
+        -- SSL_do_handshake should be called again when its needs are satisfied.
+        rc = crypto.lib.SSL_do_handshake(ssl)
+        if rc <= 0 then
+            if client and SSLIOStream._ssl_verify then
+                local verify_err = crypto.lib.SSL_get_verify_result(ssl)
+                if verify_err ~= 0 then
+                    error(
+                        string.format(
+                            "SSL certificate chain validation failed: %s",
+                            ffi.string(
+                                crypto.lib.X509_verify_cert_error_string(
+                                    verify_err))))
+                end
+            end
+            err = crypto.lib.SSL_get_error(ssl, rc)
+            -- In case the socket is O_NONBLOCK break out when we get
+            -- SSL_ERROR_WANT_* or equal syscall return code.
+            if err == crypto.SSL_ERROR_WANT_READ or
+                err == crypto.SSL_ERROR_WANT_READ then
+                return
+            elseif err == crypto.SSL_ERROR_SYSCALL then
+                -- Error on socket.
+                errno = ffi.errno()
+                if errno == EWOULDBLOCK or errno == EINPROGRESS then
+                    return
+                elseif errno ~= 0 then
+                    local fd = SSLIOStream.socket
+                    SSLIOStream:close()
+                    error(
+                        string.format("Error when reading from fd %d. \
+                            Errno: %d. %s",
+                            fd,
+                            errno,
+                            socket.strerror(errno)))
+                else
+                    -- Popular belief ties this branch to disconnects before
+                    -- handshake is completed.
+                    local fd = SSLIOStream.socket
+                    SSLIOStream:close()
+                    error(string.format(
+                        "Could not do SSL handshake. Client connection closed.",
+                        fd,
+                        errno,
+                        socket.strerror(errno)))
+                end
+            elseif err == crypto.SSL_ERROR_SSL then
+                err = crypto.lib.ERR_peek_error()
+                crypto.lib.ERR_clear_error()
+                error(string.format("Could not do SSL handshake. SSL error. %s",
+                    crypto.ERR_error_string(err)))
+            else
+                error(string.format(
+                    "Could not do SSL handshake. SSL_do_hanshake returned %d",
+                    err))
+            end
+        else
+            if client and SSLIOStream._ssl_verify then
+                rc = libtffi.validate_hostname(SSLIOStream._ssl_hostname, ssl)
+                if rc ~= crypto.validate.MatchFound then
+                    error("SSL certficate hostname validation failed, rc " ..
+                    tonumber(rc))
+                end
+            end
+        end
+    end
+
+    --- Write data to a SSL connection.
+    -- @param ssl (SSL *) OpenSSL struct SSL ptr.
+    -- @param buf (const char *) Buffer to send.
+    -- @param sz (Number) Bytes to send from buffer.
+    function crypto.SSL_write(ssl, buf, sz)
+	    if ssl == nil or buf == nil then
+	        error("SSL_write passed null pointer.")
+        end
+        return lssl.SSL_write(ssl, buf, sz)
+    end
+
+    --- Read data from a SSL connection.
+    -- @param ssl (SSL *) OpenSSL struct SSL ptr.
+    -- @param buf (char *) Buffer to read to.
+    -- @param sz (Number) Bytes to maximum read into buffer.
+        function crypto.SSL_read(ssl, buf, sz)
+            if ssl == nil or buf == nil then
+            error("SSL_read passed null pointer.")
+        end
+        return lssl.SSL_read(ssl, buf, sz)
+    end
 end
 
 return crypto