--- Turbo.lua HTTP Server module
-- A non-blocking HTTPS Server based on the TCPServer class.
-- Supports HTTP/1.0 and HTTP/1.1.
-- Includes SSL support. 
-- Copyright 2011, 2012, 2013 John Abrahamsen
--
-- Licensed under the Apache License, Version 2.0 (the "License");
-- you may not use this file except in compliance with the License.
-- You may obtain a copy of the License at
--
-- http://www.apache.org/licenses/LICENSE-2.0
--
-- Unless required by applicable law or agreed to in writing, software
-- distributed under the License is distributed on an "AS IS" BASIS,
-- WITHOUT WARRANTIES OR CONDITIONS OF ANY KIND, either express or implied.
-- See the License for the specific language governing permissions and
-- limitations under the License.
 
local tcpserver =   require "turbo.tcpserver"
local httputil =    require "turbo.httputil"
local ioloop =      require "turbo.ioloop"
local iostream =    require "turbo.iostream"
local util =        require "turbo.util"
local log =         require "turbo.log"
require('turbo.3rdparty.middleclass')

local httpserver = {} -- httpserver namespace

-- HTTPServer based on TCPServer, IOStream and IOLoop classes.
-- This class is used by the Application class to serve its RequestHandlers.
-- The server itself is only responsible for handling incoming requests, no
-- response to the request is produced, that is the purpose of the request
-- callback given as argument on initialization. The callback recieves the
-- HTTPRequest class instance produced for the incoming request and can 
-- by data provided in that instance decide on how it want to respond to 
-- the client. The callback must produce a valid HTTP response header and
-- optionally a response body and use the HTTPRequest:write method.

-- The server supports SSL, HTTP/1.1 Keep-Alive and optionally HTTP/1.0
-- Keep-Alive if the header field is specified.

-- Example usage of HTTPServer:

-- local httpserver = require('turbo.httpserver')
-- local ioloop = require('turbo.ioloop')
-- local ioloop_instance = ioloop.instance()

-- function handle_request(request)
--     local message = "You requested: " .. request.path
--     request:write("HTTP/1.1 200 OK\r\nContent-Length:" .. message:len() ..
--          "\r\n\r\n")
--     request:write(message)
--     request:finish()
-- end

-- http_server = httpserver.HTTPServer:new(handle_request)
-- http_server:listen(8888)
-- ioloop_instance:start()
httpserver.HTTPServer = class('HTTPServer', tcpserver.TCPServer)

--- Create a new HTTPServer class instance.
-- @param request_callback (Function) Callback when requests are recieved by 
-- the server.
-- @param no_keep_alive (Boolean) If clients request to use Keep-Alive is to be
-- ignored.
-- @param io_loop (IOLoop instance) The IOLoop instance you want to use.
-- @param xheaders (Boolean) Care about X-* header fields or not.
-- @param kwargs (Table) Key word arguments.
-- Key word arguments supported:
-- ** SSL Options **
-- To enable SSL remember to set the _G.TURBO_SSL global.
-- "key_file" = SSL key file if a SSL enabled server is wanted.
-- "cert_file" = Certificate file. key_file must also be set.
function httpserver.HTTPServer:initialize(request_callback, 
                                          no_keep_alive, 
                                          io_loop, 
                                          xheaders, 
                                          kwargs)
    self.request_callback = request_callback
    self.no_keep_alive = no_keep_alive
    self.xheaders = xheaders
    self.kwargs = kwargs
<<<<<<< HEAD
    tcpserver.TCPServer.initialize(self, io_loop, kwargs and kwargs.ssl_options)
=======
    tcpserver.TCPServer.initialize(self, 
                                   io_loop, 
                                   kwargs and kwargs.ssl_options)
>>>>>>> df2c56c6
end

--- Internal handle_stream method to be called by super class TCPServer on new 
-- connection.
-- @param stream (IOStream instance) Stream for the newly connected client.
-- @param address (String) IP address of newly connected client.
function httpserver.HTTPServer:handle_stream(stream, address)
    local http_conn = httpserver.HTTPConnection(
        stream, 
        address, 
        self.request_callback,
        self.no_keep_alive, 
        self.xheaders, 
        self.kwargs)
end


--- HTTPConnection class.
-- Represents a live connection to the server. Basically a helper class to 
-- HTTPServer. It uses the IOStream class's callbacks to handle the different
-- sections of a HTTP request.
httpserver.HTTPConnection = class('HTTPConnection')

function httpserver.HTTPConnection:initialize(stream, address, 
    request_callback, no_keep_alive, xheaders, kwargs)
    self.stream = stream
    self.address = address
    self.request_callback = request_callback
    self.no_keep_alive = no_keep_alive or false
    self.xheaders = xheaders or false
    self._request_finished = false
    self._header_callback = self._on_headers
    self.kwargs = kwargs or {}
    -- 16K max header size by default.
    self.stream:set_max_buffer_size(self.kwargs.max_header_size or 1024*16)
    self.stream:read_until("\r\n\r\n", self._header_callback, self)
end

function httpserver.HTTPConnection:_set_write_callback(callback, arg)
    self._write_callback = callback
    self._write_callback_arg = arg
end

function httpserver.HTTPConnection:_clear_write_callback()
    self._write_callback = nil
    self._write_callback_arg = nil
end

--- Writes a chunk of output to the underlying stream.
-- @param chunk (String) Data chunk to write to underlying IOStream.
-- @param callback (Function) Optional function called when buffer is fully
-- flushed.
-- @param arg Optional first argument for callback.
function httpserver.HTTPConnection:write(chunk, callback, arg)
    if not self._request then
        error("Request closed.")
    end
    if not self.stream:closed() then
        self:_set_write_callback(callback, arg)
        self.stream:write(chunk, self._on_write_complete, self)
    end
end

--- Write the given ``turbo.structs.buffer`` to the underlying stream.
-- @param buf (Buffer class instance)
-- @param callback (Function) Optional function called when buffer is fully 
-- flushed.
-- @param arg Optional first argument for callback.
function httpserver.HTTPConnection:write_buffer(buf, callback, arg)
    if not self._request then
        error("Request closed.")
    end    
    if not self.stream:closed() then
        self:_set_write_callback(callback, arg)
        self.stream:write_buffer(buf, self._on_write_complete, self)
    end
end

--- Write a Buffer class instance without copying it into the IOStream internal
-- buffer. Some considerations has to be done when using this. Any prior calls
-- to HTTPConnection:write or HTTPConnection:write_buffer must have completed
-- before this method can be used. The zero copy write must complete before any
-- other writes may be done. Also the buffer class should not be modified
-- while the write is being completed. Failure to follow these advice will lead
-- to undefined behaviour.
-- @param buf (Buffer class instance)
-- @param callback (Function) Optional function called when buffer is fully
-- flushed.
-- @param arg Optional first argument for callback.
function httpserver.HTTPConnection:write_zero_copy(buf, callback, arg)
    if not self._request then
        error("Request closed.")
    end
    if not self.stream:closed() then
        self:_set_write_callback(callback, arg)
        self.stream:write_zero_copy(buf, self._on_write_complete, self)
    else
        log.devel("Trying to do zero copy operation on closed stream.")
    end
end

--- Finishes the request.
function httpserver.HTTPConnection:finish()    
    assert(self._request, "Request closed")
    self._request_finished = true
    if not self.stream:writing() then
        self:_clear_write_callback()
        self:_finish_request()
    end
end

local function _on_headers_error_handler(err)
    log.error(string.format("[httpserver.lua] Invalid request. %s", err))
end

--- Handles incoming headers. The HTTPHeaders class is used to parse
-- request headers.
function httpserver.HTTPConnection:_on_headers(data)
    local headers
    local status, headers = xpcall(httputil.HTTPParser, 
        _on_headers_error_handler, data, httputil.hdr_t["HTTP_REQUEST"])

    if status == false then
        -- Invalid headers. Close stream.
        -- Log line is printed by error handler describing the reason.       
        self.stream:close()
        return
    end
    self._request = httpserver.HTTPRequest:new(headers:get_method(), 
        headers:get_url(), {
            version = headers.version,
            connection = self,
            headers = headers,
            remote_ip = self.address
            })
    local content_length = headers:get("Content-Length")
    if content_length then
        content_length = tonumber(content_length)
        -- Set max buffer size to 128MB.
        self.stream:set_max_buffer_size(self.kwargs.max_body_size or 1024*1024*128)
        if content_length > self.stream.max_buffer_size then
            log.error("Content-Length too long")
            self.stream:close()
        end
        if headers:get("Expect") == "100-continue" then 
            self.stream:write("HTTP/1.1 100 (Continue)\r\n\r\n")
        end
        self.stream:read_bytes(content_length, self._on_request_body, self)
        return
    end
    self.request_callback(self._request)
end

--- Handles incoming request body.
function httpserver.HTTPConnection:_on_request_body(data)
    self._request.body = data
    local content_type = self._request.headers:get("Content-Type")
    if content_type then
        if content_type:find("x-www-form-urlencoded", 1, true) then
            self.arguments = 
                httputil.parse_post_arguments(self._request.body) or {}
        elseif content_type:find("multipart/form-data", 1, true) then
            self.arguments = 
                httputil.parse_multipart_data(self._request.body) or {}
        end
    end
    self.request_callback(self._request)
end

--- Finish request. 
function httpserver.HTTPConnection:_finish_request()
    local disconnect = false
    
    if self.no_keep_alive then
        disconnect = true
    else
        local connection_header = self._request.headers:get("Connection")
        if connection_header then
            connection_header = connection_header:lower()
        end
        if self._request:supports_http_1_1() then
            disconnect = connection_header == "close"
        elseif self._request.headers:get("Content-Length") or
            self._request.headers.method == "HEAD" or
                self._request.method == "GET" then
            disconnect = connection_header ~= "keep-alive"
        else
            disconnect = true
        end
    end
    self._request_finished = false
    if disconnect then
        self.stream:close()
        return
    end
    self.arguments = nil  -- Reset table in case of keep-alive.
    if not self.stream:closed() then
        self.stream:set_max_buffer_size(self.kwargs.max_header_size or 1024*16)
        self.stream:read_until("\r\n\r\n", self._header_callback, self)
    else
        log.debug("[httpserver.lua] Client hang up. End Keep-Alive session.")
        self = nil
        return
    end
end

--- Callback for on complete event.
function httpserver.HTTPConnection:_on_write_complete()
    if self._write_callback then
        local callback = self._write_callback
        local argument = self._write_callback_arg
        self:_clear_write_callback()
        callback(argument)
    end
    if self._request_finished and not self.stream:writing() then
        self:_finish_request()
    end
end

--- HTTPRequest class.
-- Represents a HTTP request to the server.
-- HTTP headers are parsed magically if headers are supplied with kwargs table.
httpserver.HTTPRequest = class('HTTPRequest')

--- Create a new HTTPRequest class instance.
-- @param method (String) HTTP request method, e.g "POST".
-- @param uri (String) The URI requested.
-- @param args (Table) Table or optional arguments:
-- Arguments available:
--         headers,
--         body,
--         remote_ip,
--         protocol,
--         host,
--         files, 
--         connection
function httpserver.HTTPRequest:initialize(method, uri, args)
    local headers, body, remote_ip, protocol, host, files, version, connection 
        = nil, nil, nil, nil, nil, nil, "HTTP/1.0", nil

    -- Find arguments sent.
    if type(args) == "table" then
        version = args.version or version
        headers = args.headers
        body = args.body
        remote_ip = args.remote_ip
        protocol = args.protocol
        host = args.host
        files = args.files
        connection = args.connection
    end
    self.method = method
    self.uri = uri
    self.version = args.version or version
    self.headers = headers or httputil.HTTPHeaders:new()    
    self.body = body or ""
    if connection and connection.xheaders then
        self.remote_ip = self.headers:get("X-Real-Ip") or
            self.headers:get("X-Forwarded-For")
        if not self:_valid_ip(self.remote_ip) then
            self.remote_ip = remote_ip
        end
        self.protocol = self.headers:get("X-Scheme") or
            self.headers:get("X-Forwarded-Proto")
        if self.protocol ~= "http" or self.protocol ~= "https" then
            self.protocol = "http"
        end
    else
        self.remote_ip = remote_ip
        if protocol then
            self.protocol = protocol
        elseif connection and 
            instanceOf(iostream.SSLIOStream, connection.stream) then
            self.protocol = "https"
        else
            self.protocol = "http"
        end
    end
    self.host = host or self.headers:get("Host") or "127.0.0.1"
    self.files = files or {}
    self.connection = connection 
    self._start_time = util.gettimeofday()
    self._finish_time = nil
    self.path = self.headers:get_url_field(httputil.UF.PATH)
    self.arguments = self.headers:get_arguments()
end


---  Returns true if requester supports HTTP 1.1.
-- @return (Boolean)
function httpserver.HTTPRequest:supports_http_1_1()
    return self.version == "HTTP/1.1"
end

--- Writes a chunk of output to the stream.
-- @param chunk (String) Data chunk to write to underlying IOStream.
-- @param callback (Function) Optional callback called when socket is flushed.
function httpserver.HTTPRequest:write(chunk, callback, arg)
    self.connection:write(chunk, callback, arg)
end


--- Write a Buffer class instance to the stream.
-- @param buf (Buffer class instance)
-- @param callback Optional callback when socket is flushed.
-- @param arg Optional first argument for callback.
function httpserver.HTTPRequest:write_buffer(buf, callback, arg)
    self.connection:write_buffer(buf, callback, arg)
end

--- Write a Buffer class instance without copying it into the IOStream internal
-- buffer. Some considerations has to be done when using this. Any prior calls
-- to HTTPConnection:write or HTTPConnection:write_buffer must have completed
-- before this method can be used. The zero copy write must complete before any
-- other writes may be done. Also the buffer class should not be modified
-- while the write is being completed. Failure to follow these advice will lead
-- to undefined behaviour.
-- @param buf (Buffer class instance)
-- @param callback Optional callback when socket is flushed.
-- @param arg Optional first argument for callback.
function httpserver.HTTPRequest:write_zero_copy(buf, callback, arg)
    self.connection:write_zero_copy(buf, callback, arg)
end

--- Finish the request. Close connection.
function httpserver.HTTPRequest:finish()
    self.connection:finish()
    self._finish_time = util.gettimeofday()
end

--- Return the full URL that the user requested.
function httpserver.HTTPRequest:full_url()
    return self.protocol .. "://" .. self.host .. self.uri
end

--- Return the time used to handle the request or the 
-- time up to now if request not finished.
-- @return (Number) Ms the request took to finish, or up until now if not yet
-- completed.
function httpserver.HTTPRequest:request_time()
    if not self._finish_time then
        return util.gettimeofday() - self._start_time
    else
        return self._finish_time - self._start_time
    end
end

function httpserver.HTTPRequest:_valid_ip(ip)
    --FIXME: This IP validation is broken!
    local ip = ip or ''
    return ip:find("[%d+%.]+") or nil
end

return httpserver<|MERGE_RESOLUTION|>--- conflicted
+++ resolved
@@ -80,13 +80,9 @@
     self.no_keep_alive = no_keep_alive
     self.xheaders = xheaders
     self.kwargs = kwargs
-<<<<<<< HEAD
-    tcpserver.TCPServer.initialize(self, io_loop, kwargs and kwargs.ssl_options)
-=======
     tcpserver.TCPServer.initialize(self, 
                                    io_loop, 
                                    kwargs and kwargs.ssl_options)
->>>>>>> df2c56c6
 end
 
 --- Internal handle_stream method to be called by super class TCPServer on new 
